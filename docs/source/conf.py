--- conflicted
+++ resolved
@@ -28,11 +28,6 @@
 # extensions coming with Sphinx (named 'sphinx.ext.*') or your custom
 # ones.
 extensions = [
-<<<<<<< HEAD
-'sphinx.ext.intersphinx',
-]
-
-=======
     "sphinx.ext.intersphinx",
     "sphinx_reredirects",
 ]
@@ -52,7 +47,6 @@
 }
 
 
->>>>>>> 7a22968c
 # Add any paths that contain templates here, relative to this directory.
 templates_path = ['_templates']
 
@@ -83,16 +77,32 @@
     "conf_py_path": "/docs/source/",  # path in the checkout to the docs root
     }
 
-<<<<<<< HEAD
-html_css_files = [
-    '_static/theme_overrides.css'
-    ]
-=======
+html_css_files = ["_static/theme_overrides.css"]
+
+
+# If true, "Created using Sphinx" is shown in the HTML footer. Default is True.
+html_show_sphinx = True
+
+# Define CSS and HTML abbreviations used in .rst files.  These are examples.
+# .. role:: is used to refer to styles defined in _static/theme_overrides.css and is used like this: :red:`text`
+rst_prolog = """
+.. |psf| replace:: Python Software Foundation
+
+.. # define a hard line break for HTML
+.. |br| raw:: html
+
+   <br />
+
+.. role:: red
+
+.. role:: img-title
+
+.. role:: img-title-para
+
 """
 
 # -- Options for LaTeX output -------------------------------------------------
 
 latex_elements = {
     'classoptions': ',openany,oneside'
-}
->>>>>>> 7a22968c
+}