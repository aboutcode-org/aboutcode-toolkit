--- conflicted
+++ resolved
@@ -2,11 +2,7 @@
     Release 4.0.1
 
     * Declare to follow SemVer for versioning schema
-<<<<<<< HEAD
-=======
-    * Update REFERENCE.rst and README.rst
->>>>>>> 6db828a4
-
+	* Update REFERENCE.rst and README.rst
 
 2019-10-09
 
