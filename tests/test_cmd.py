--- conflicted
+++ resolved
@@ -347,13 +347,7 @@
     expected_file = get_test_loc(expected_loc, must_exists=True)
     with open(expected_file, 'r') as ef:
         expected = ef.read()
-<<<<<<< HEAD
-    print("!!!!!!!!!!!!!!!!!!!!!!!!!!!!!!!!!!!!")
-    print(result.output)
-=======
-
-    #assert expected.replace('\n','').replace(' ','') == result.output.replace('\n','').replace(' ','')
->>>>>>> 6ae711b0
+
     assert expected.splitlines(False) == result.output.splitlines(False)
 
 
