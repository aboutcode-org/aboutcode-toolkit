--- conflicted
+++ resolved
@@ -58,10 +58,6 @@
         output = gen.get_non_empty_rows_list(input_list)
         self.assertEquals(output, expected_list)
 
-<<<<<<< HEAD
-
-=======
->>>>>>> a31ac83d
     def test_get_mapping_list(self):
         gen = genabout.GenAbout()
         expected_list = {'about_file': 'directory/filename',
@@ -162,24 +158,15 @@
 
     def test_get_non_supported_fields_no_mapping(self):
         gen = genabout.GenAbout()
-<<<<<<< HEAD
         test_fields = [{'about_file': '',
                         'name': 'OpenSans Fonts',
                         'non_supported field': 'TEST',
                         'version': '1',
                         'about_resource': 'opensans'}]
-        result = gen.get_non_supported_fields(test_fields)
+        mapping_keys = []
+        result = gen.get_non_supported_fields(test_fields, mapping_keys)
         expected = ['non_supported field']
         self.assertEquals(expected, result)
-=======
-        input = [{'about_file': '', 'name': 'OpenSans Fonts',
-                 'non_supported field': 'TEST', 'version': '1',
-                 'about_resource': 'opensans'}]
-        mapping_keys = []
-        non_supported_list = gen.get_non_supported_fields(input, mapping_keys)
-        expected_list = ['non_supported field']
-        self.assertEquals(non_supported_list, expected_list)
->>>>>>> a31ac83d
 
     def test_get_non_supported_fields_with_mapping(self):
             gen = genabout.GenAbout()
