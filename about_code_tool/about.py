--- conflicted
+++ resolved
@@ -26,6 +26,7 @@
 
 from __future__ import print_function
 
+from StringIO import StringIO
 import codecs
 from collections import namedtuple
 import csv
@@ -42,30 +43,18 @@
 from os.path import normpath
 from os.path import realpath
 import socket
-from StringIO import StringIO
 import string
 import sys
 import urlparse
 
+from help import VERBOSITY_HELP
+from help import __full_info__
 from help import __version_info__
-from help import __full_info__
-from help import VERBOSITY_HELP
-
-<<<<<<< HEAD
-on_windows = 'win32' in sys.platform
-
-__version__ = '2.1.0'
-
-# See http://dejacode.org
-__about_spec_version__ = '1.0'
-=======
+from licenses import COMMON_LICENSES
 from licenses import SPDX_LICENSE_IDS
-from licenses import COMMON_LICENSES
->>>>>>> a6f3b4e5
-
 from util import ImprovedFormatter
+from util import canonical_path
 from util import is_about_file
-from util import canonical_path
 from util import on_windows
 from util import path_exists
 from util import posix_path
