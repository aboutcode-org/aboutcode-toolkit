--- conflicted
+++ resolved
@@ -1098,11 +1098,8 @@
         license_key = []
         license_text = []
         license_dict = {}
-<<<<<<< HEAD
-        common_license = ['GPL 2.0','OpenSSL/SSLeay License', 'Apache 2.0', 'BSD-Modified', 'CC-BY-SA-3.0']
-=======
         common_license = ['GNU General Public License 2.0','OpenSSL/SSLeay License', 'Apache License 2.0', 'BSD-Modified']
->>>>>>> 197741f9
+
         for about_object in self:
             about_relative_path = '/'+ about_object.location.partition(self.user_provided_path)[2]
             if not limit_to or about_relative_path in limit_to:
