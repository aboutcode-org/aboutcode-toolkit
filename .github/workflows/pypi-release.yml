name: Create library release archives, create a GH release and publish PyPI wheel and sdist on tag in main branch


# This is executed automatically on a tag in the main branch

# Summary of the steps:
# - build wheels and sdist
# - upload wheels and sdist to PyPI
# - create gh-release and upload wheels and dists there
# TODO: smoke test wheels and sdist
# TODO: add changelog to release text body

# WARNING: this is designed only for packages building as pure Python wheels

on:
  workflow_dispatch:
  push:
    tags:
      - "v*.*.*"

jobs:
  build-pypi-distribs:
    name: Build and publish library to PyPI
    runs-on: ubuntu-20.04

    steps:
<<<<<<< HEAD
      - uses: actions/checkout@master
      - name: Set up Python
        uses: actions/setup-python@v1
=======
      - uses: actions/checkout@v3
      - name: Set up Python
        uses: actions/setup-python@v4
>>>>>>> 7a22968c
        with:
          python-version: 3.9

      - name: Install pypa/build
        run: python -m pip install build --user

      - name: Build a binary wheel and a source tarball
        run: python -m build --sdist --wheel --outdir dist/

      - name: Upload built archives
        uses: actions/upload-artifact@v3
        with:
          name: pypi_archives
          path: dist/*


  create-gh-release:
    name: Create GH release
    needs:
      - build-pypi-distribs
    runs-on: ubuntu-20.04

    steps:
      - name: Download built archives
        uses: actions/download-artifact@v3
        with:
          name: pypi_archives
          path: dist

      - name: Create GH release
        uses: softprops/action-gh-release@v1
        with:
          draft: true
          files: dist/*


  create-pypi-release:
    name: Create PyPI release
    needs:
      - create-gh-release
    runs-on: ubuntu-20.04

    steps:
      - name: Download built archives
        uses: actions/download-artifact@v3
        with:
          name: pypi_archives
          path: dist

      - name: Publish to PyPI
        if: startsWith(github.ref, 'refs/tags')
<<<<<<< HEAD
        uses: pypa/gh-action-pypi-publish@master
=======
        uses: pypa/gh-action-pypi-publish@release/v1
>>>>>>> 7a22968c
        with:
          password: ${{ secrets.PYPI_API_TOKEN }}<|MERGE_RESOLUTION|>--- conflicted
+++ resolved
@@ -24,15 +24,9 @@
     runs-on: ubuntu-20.04
 
     steps:
-<<<<<<< HEAD
-      - uses: actions/checkout@master
-      - name: Set up Python
-        uses: actions/setup-python@v1
-=======
       - uses: actions/checkout@v3
       - name: Set up Python
         uses: actions/setup-python@v4
->>>>>>> 7a22968c
         with:
           python-version: 3.9
 
@@ -84,10 +78,6 @@
 
       - name: Publish to PyPI
         if: startsWith(github.ref, 'refs/tags')
-<<<<<<< HEAD
-        uses: pypa/gh-action-pypi-publish@master
-=======
         uses: pypa/gh-action-pypi-publish@release/v1
->>>>>>> 7a22968c
         with:
           password: ${{ secrets.PYPI_API_TOKEN }}