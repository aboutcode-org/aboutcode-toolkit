[metadata]
<<<<<<< HEAD
license_files =
    apache-2.0.LICENSE
    NOTICE
    AUTHORS.rst
    CHANGELOG.rst
name = aboutcode-toolkit
author = nexB. Inc. and others
author_email = info@aboutcode.org
=======
name = skeleton
>>>>>>> d35d4fee
license = Apache-2.0

# description must be on ONE line https://github.com/pypa/setuptools/issues/1390
description = AboutCode-toolkit is a tool to document the provenance (origin and license) of third-party software using small text files. Collect inventories and generate attribution documentation.
long_description = file:README.rst
<<<<<<< HEAD
url = https://github.com/nexB/aboutcode-toolkit
=======
long_description_content_type = text/x-rst
url = https://github.com/nexB/skeleton

author = nexB. Inc. and others
author_email = info@aboutcode.org

>>>>>>> d35d4fee
classifiers =
    Development Status :: 5 - Production/Stable
    Intended Audience :: Developers
    Programming Language :: Python :: 3 :: Only
	Programming Language :: Python :: 3.6
	Programming Language :: Python :: 3.7
	Programming Language :: Python :: 3.8
	Programming Language :: Python :: 3.9
    Topic :: Software Development
	Topic :: Software Development :: Documentation
	Topic :: Software Development :: Quality Assurance
	Topic :: System :: Software Distribution
    Topic :: Utilities

keywords =
	license
	about
	metadata
	package
	copyright
	attribution
	software
	inventory

license_files =
    apache-2.0.LICENSE
    NOTICE
    AUTHORS.rst
    CHANGELOG.rst

[options]
package_dir =
    =src
packages = find:
include_package_data = true
zip_safe = false
<<<<<<< HEAD
install_requires =
    attrs
    boolean.py >= 3.5
    certifi
    click
    jinja2
    license_expression >= 0.94
    openpyxl
    packageurl_python >= 0.9.0
    saneyaml
=======
>>>>>>> d35d4fee

setup_requires = setuptools_scm[toml] >= 4
python_requires = >=3.6

python_requires = >=3.6.*

install_requires =


[options.packages.find]
where = src


[options.extras_require]
testing =
    pytest >= 6, != 7.0.0
    pytest-xdist >= 2
<<<<<<< HEAD
    mock
    colorama
    py
    black
docs=
    Sphinx>=3.3.1
    sphinx-rtd-theme>=0.5.0
    doc8>=0.8.1

[options.entry_points]
console_scripts =
    about=attributecode.cmd:about

[tool:pytest]
norecursedirs =
    .git
    .cache
    .settings
    bin
    dist
    dist
    build
    _build
    docs
    man
    share
    example
    etc
    Include
    include
    Lib
    lib
    local
    Scripts
    thirdparty
    tmp
    tests/testdata/*
    tests/ignore
    tests/Ignore
    tests/ignore/

python_files = *.py

python_classes=Test
python_functions=test

addopts =
    -rfEsxXw
    --strict-markers
     -s
     -vv
    --ignore docs/conf.py
    --ignore setup.py
    --doctest-modules
=======
    aboutcode-toolkit >= 6.0.0
    black

docs =
    Sphinx >= 3.3.1
    sphinx-rtd-theme >= 0.5.0
    doc8 >= 0.8.1
>>>>>>> d35d4fee
<|MERGE_RESOLUTION|>--- conflicted
+++ resolved
@@ -1,54 +1,39 @@
 [metadata]
-<<<<<<< HEAD
-license_files =
-    apache-2.0.LICENSE
-    NOTICE
-    AUTHORS.rst
-    CHANGELOG.rst
 name = aboutcode-toolkit
-author = nexB. Inc. and others
-author_email = info@aboutcode.org
-=======
-name = skeleton
->>>>>>> d35d4fee
 license = Apache-2.0
 
 # description must be on ONE line https://github.com/pypa/setuptools/issues/1390
 description = AboutCode-toolkit is a tool to document the provenance (origin and license) of third-party software using small text files. Collect inventories and generate attribution documentation.
 long_description = file:README.rst
-<<<<<<< HEAD
+long_description_content_type = text/x-rst
 url = https://github.com/nexB/aboutcode-toolkit
-=======
-long_description_content_type = text/x-rst
-url = https://github.com/nexB/skeleton
 
 author = nexB. Inc. and others
 author_email = info@aboutcode.org
 
->>>>>>> d35d4fee
 classifiers =
     Development Status :: 5 - Production/Stable
     Intended Audience :: Developers
     Programming Language :: Python :: 3 :: Only
-	Programming Language :: Python :: 3.6
-	Programming Language :: Python :: 3.7
-	Programming Language :: Python :: 3.8
-	Programming Language :: Python :: 3.9
+    Programming Language :: Python :: 3.6
+    Programming Language :: Python :: 3.7
+    Programming Language :: Python :: 3.8
+    Programming Language :: Python :: 3.9
     Topic :: Software Development
-	Topic :: Software Development :: Documentation
-	Topic :: Software Development :: Quality Assurance
-	Topic :: System :: Software Distribution
+    Topic :: Software Development :: Documentation
+    Topic :: Software Development :: Quality Assurance
+    Topic :: System :: Software Distribution
     Topic :: Utilities
 
 keywords =
-	license
-	about
-	metadata
-	package
-	copyright
-	attribution
-	software
-	inventory
+    license
+    about
+    metadata
+    package
+    copyright
+    attribution
+    software
+    inventory
 
 license_files =
     apache-2.0.LICENSE
@@ -62,7 +47,11 @@
 packages = find:
 include_package_data = true
 zip_safe = false
-<<<<<<< HEAD
+
+setup_requires = setuptools_scm[toml] >= 4
+
+python_requires = >=3.6.*
+
 install_requires =
     attrs
     boolean.py >= 3.5
@@ -73,15 +62,8 @@
     openpyxl
     packageurl_python >= 0.9.0
     saneyaml
-=======
->>>>>>> d35d4fee
 
-setup_requires = setuptools_scm[toml] >= 4
 python_requires = >=3.6
-
-python_requires = >=3.6.*
-
-install_requires =
 
 
 [options.packages.find]
@@ -92,67 +74,15 @@
 testing =
     pytest >= 6, != 7.0.0
     pytest-xdist >= 2
-<<<<<<< HEAD
+    black
     mock
     colorama
-    py
-    black
-docs=
-    Sphinx>=3.3.1
-    sphinx-rtd-theme>=0.5.0
-    doc8>=0.8.1
-
-[options.entry_points]
-console_scripts =
-    about=attributecode.cmd:about
-
-[tool:pytest]
-norecursedirs =
-    .git
-    .cache
-    .settings
-    bin
-    dist
-    dist
-    build
-    _build
-    docs
-    man
-    share
-    example
-    etc
-    Include
-    include
-    Lib
-    lib
-    local
-    Scripts
-    thirdparty
-    tmp
-    tests/testdata/*
-    tests/ignore
-    tests/Ignore
-    tests/ignore/
-
-python_files = *.py
-
-python_classes=Test
-python_functions=test
-
-addopts =
-    -rfEsxXw
-    --strict-markers
-     -s
-     -vv
-    --ignore docs/conf.py
-    --ignore setup.py
-    --doctest-modules
-=======
-    aboutcode-toolkit >= 6.0.0
-    black
 
 docs =
     Sphinx >= 3.3.1
     sphinx-rtd-theme >= 0.5.0
     doc8 >= 0.8.1
->>>>>>> d35d4fee
+
+[options.entry_points]
+console_scripts =
+    about=attributecode.cmd:about