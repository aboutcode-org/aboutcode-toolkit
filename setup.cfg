--- conflicted
+++ resolved
@@ -56,11 +56,7 @@
 
 setup_requires = setuptools_scm[toml] >= 4
 
-<<<<<<< HEAD
 python_requires = >=3.6
-=======
-python_requires = >=3.7
->>>>>>> 1205bc08
 
 install_requires =
     attrs
@@ -82,15 +78,8 @@
 testing =
     pytest >= 6, != 7.0.0
     pytest-xdist >= 2
-<<<<<<< HEAD
     black
     twine
-=======
-    aboutcode-toolkit >= 7.0.2
-    twine
-    black
-    isort
->>>>>>> 1205bc08
 
 docs =
     Sphinx >= 3.3.1
