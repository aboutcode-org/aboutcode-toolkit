
################################################################################
# We use Azure to run the full tests suites on multiple Python 3.x
# on multiple Windows, macOS and Linux versions all on 64 bits
# These jobs are using VMs with Azure-provided Python builds
################################################################################

jobs:

    - template: etc/ci/azure-posix.yml
      parameters:
          job_name: ubuntu16_cpython
          image_name: ubuntu-16.04
          python_versions: ['3.6', '3.7', '3.8', '3.9']
          test_suites:
<<<<<<< HEAD
              all: bin/pytest -vvs
=======
              all: venv/bin/pytest -vvs
>>>>>>> c41196a2

    - template: etc/ci/azure-posix.yml
      parameters:
          job_name: ubuntu18_cpython
          image_name: ubuntu-18.04
          python_versions: ['3.6', '3.7', '3.8', '3.9']
          test_suites:
<<<<<<< HEAD
              all: bin/pytest -n 2 -vvs
=======
              all: venv/bin/pytest -n 2 -vvs
>>>>>>> c41196a2

    - template: etc/ci/azure-posix.yml
      parameters:
          job_name: ubuntu20_cpython
          image_name: ubuntu-20.04
          python_versions: ['3.6', '3.7', '3.8', '3.9']
          test_suites:
<<<<<<< HEAD
              all: bin/pytest -n 2 -vvs
=======
              all: venv/bin/pytest -n 2 -vvs
>>>>>>> c41196a2

    - template: etc/ci/azure-posix.yml
      parameters:
          job_name: macos1014_cpython
          image_name: macos-10.14
          python_versions: ['3.6', '3.7', '3.8', '3.9']
          test_suites:
<<<<<<< HEAD
              all: bin/pytest -n 2 -vvs
=======
              all: venv/bin/pytest -n 2 -vvs
>>>>>>> c41196a2

    - template: etc/ci/azure-posix.yml
      parameters:
          job_name: macos1015_cpython
          image_name: macos-10.15
          python_versions: ['3.6', '3.7', '3.8', '3.9']
          test_suites:
<<<<<<< HEAD
              all: bin/pytest -n 2 -vvs
=======
              all: venv/bin/pytest -n 2 -vvs
>>>>>>> c41196a2

    - template: etc/ci/azure-win.yml
      parameters:
          job_name: win2016_cpython
          image_name: vs2017-win2016
          python_versions: ['3.6', '3.7', '3.8', '3.9']
          test_suites:
<<<<<<< HEAD
              all: Scripts\pytest -n 2 -vvs
=======
              all: venv\Scripts\pytest -n 2 -vvs
>>>>>>> c41196a2

    - template: etc/ci/azure-win.yml
      parameters:
          job_name: win2019_cpython
          image_name: windows-2019
          python_versions: ['3.6', '3.7', '3.8', '3.9']
          test_suites:
<<<<<<< HEAD
              all: Scripts\pytest -n 2 -vvs
=======
              all: venv\Scripts\pytest -n 2 -vvs
>>>>>>> c41196a2
<|MERGE_RESOLUTION|>--- conflicted
+++ resolved
@@ -13,11 +13,7 @@
           image_name: ubuntu-16.04
           python_versions: ['3.6', '3.7', '3.8', '3.9']
           test_suites:
-<<<<<<< HEAD
-              all: bin/pytest -vvs
-=======
               all: venv/bin/pytest -vvs
->>>>>>> c41196a2
 
     - template: etc/ci/azure-posix.yml
       parameters:
@@ -25,11 +21,7 @@
           image_name: ubuntu-18.04
           python_versions: ['3.6', '3.7', '3.8', '3.9']
           test_suites:
-<<<<<<< HEAD
-              all: bin/pytest -n 2 -vvs
-=======
               all: venv/bin/pytest -n 2 -vvs
->>>>>>> c41196a2
 
     - template: etc/ci/azure-posix.yml
       parameters:
@@ -37,11 +29,7 @@
           image_name: ubuntu-20.04
           python_versions: ['3.6', '3.7', '3.8', '3.9']
           test_suites:
-<<<<<<< HEAD
-              all: bin/pytest -n 2 -vvs
-=======
               all: venv/bin/pytest -n 2 -vvs
->>>>>>> c41196a2
 
     - template: etc/ci/azure-posix.yml
       parameters:
@@ -49,11 +37,7 @@
           image_name: macos-10.14
           python_versions: ['3.6', '3.7', '3.8', '3.9']
           test_suites:
-<<<<<<< HEAD
-              all: bin/pytest -n 2 -vvs
-=======
               all: venv/bin/pytest -n 2 -vvs
->>>>>>> c41196a2
 
     - template: etc/ci/azure-posix.yml
       parameters:
@@ -61,11 +45,7 @@
           image_name: macos-10.15
           python_versions: ['3.6', '3.7', '3.8', '3.9']
           test_suites:
-<<<<<<< HEAD
-              all: bin/pytest -n 2 -vvs
-=======
               all: venv/bin/pytest -n 2 -vvs
->>>>>>> c41196a2
 
     - template: etc/ci/azure-win.yml
       parameters:
@@ -73,11 +53,7 @@
           image_name: vs2017-win2016
           python_versions: ['3.6', '3.7', '3.8', '3.9']
           test_suites:
-<<<<<<< HEAD
-              all: Scripts\pytest -n 2 -vvs
-=======
               all: venv\Scripts\pytest -n 2 -vvs
->>>>>>> c41196a2
 
     - template: etc/ci/azure-win.yml
       parameters:
@@ -85,8 +61,4 @@
           image_name: windows-2019
           python_versions: ['3.6', '3.7', '3.8', '3.9']
           test_suites:
-<<<<<<< HEAD
-              all: Scripts\pytest -n 2 -vvs
-=======
               all: venv\Scripts\pytest -n 2 -vvs
->>>>>>> c41196a2
