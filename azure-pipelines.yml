--- conflicted
+++ resolved
@@ -9,33 +9,14 @@
 
     - template: etc/ci/azure-posix.yml
       parameters:
-<<<<<<< HEAD
-          job_name: ubuntu18_cpython
-          image_name: ubuntu-18.04
-=======
           job_name: ubuntu20_cpython
           image_name: ubuntu-20.04
->>>>>>> 7a22968c
           python_versions: ['3.7', '3.8', '3.9', '3.10', '3.11']
           test_suites:
               all: venv/bin/pytest -n 2 -vvs
 
     - template: etc/ci/azure-posix.yml
       parameters:
-<<<<<<< HEAD
-          job_name: ubuntu20_cpython
-          image_name: ubuntu-20.04
-=======
-          job_name: ubuntu22_cpython
-          image_name: ubuntu-22.04
->>>>>>> 7a22968c
-          python_versions: ['3.7', '3.8', '3.9', '3.10', '3.11']
-          test_suites:
-              all: venv/bin/pytest -n 2 -vvs
-
-    - template: etc/ci/azure-posix.yml
-      parameters:
-<<<<<<< HEAD
           job_name: ubuntu22_cpython
           image_name: ubuntu-22.04
           python_versions: ['3.7', '3.8', '3.9', '3.10', '3.11']
@@ -44,19 +25,6 @@
 
     - template: etc/ci/azure-posix.yml
       parameters:
-          job_name: macos1015_cpython_2
-          image_name: macos-10.15
-=======
-          job_name: macos11_cpython
-          image_name: macos-11
->>>>>>> 7a22968c
-          python_versions: ['3.7', '3.8', '3.9', '3.10', '3.11']
-          test_suites:
-              all: venv/bin/pytest -n 2 -vvs
-
-    - template: etc/ci/azure-posix.yml
-      parameters:
-<<<<<<< HEAD
           job_name: macos11_cpython
           image_name: macos-11
           python_versions: ['3.7', '3.8', '3.9', '3.10', '3.11']
@@ -65,8 +33,6 @@
 
     - template: etc/ci/azure-posix.yml
       parameters:
-=======
->>>>>>> 7a22968c
           job_name: macos12_cpython
           image_name: macos-12
           python_versions: ['3.7', '3.8', '3.9', '3.10', '3.11']
