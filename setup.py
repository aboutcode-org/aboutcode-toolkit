--- conflicted
+++ resolved
@@ -24,11 +24,7 @@
 
 setup(
     name='aboutcode-toolkit',
-<<<<<<< HEAD
-    version='3.3.3',
-=======
     version='4.0.0',
->>>>>>> db1103bb
     license='Apache-2.0',
     description=(
         'AboutCode-toolkit is a tool to document the provenance (origin and license) of '
@@ -39,11 +35,7 @@
         'AttributeCode provides a simple way to document the '
         'provenance (i.e. origin and license) of software components that '
         'you use in your project. This documentation is stored in \*.ABOUT '
-<<<<<<< HEAD
-        'files, side-by-side with the documented code. '
-=======
         'files, side-by-side with the documented code.'
->>>>>>> db1103bb
     ),
     author='Chin-Yeung Li, Jillian Daguil, Thomas Druez, Philippe Ombredanne and others.',
     author_email='info@nexb.com',
@@ -80,16 +72,11 @@
         'click >= 6.7, < 7.0',
 
         "backports.csv ; python_version<'3.6'",
-<<<<<<< HEAD
-        'PyYAML >= 3.11, <=3.13',
-        'saneyaml',
-=======
 
         # required by saneyaml
         'PyYAML >= 3.11, <=3.13',
         'saneyaml',
 
->>>>>>> db1103bb
         'boolean.py >= 3.5, < 4.0',
         'license_expression >= 0.94, < 1.0',
     ],
