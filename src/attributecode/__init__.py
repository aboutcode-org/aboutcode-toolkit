#!/usr/bin/env python
# -*- coding: utf8 -*-

# ============================================================================
#  Copyright (c) 2013-2019 nexB Inc. http://www.nexb.com/ - All rights reserved.
#  Licensed under the Apache License, Version 2.0 (the "License");
#  you may not use this file except in compliance with the License.
#  You may obtain a copy of the License at
#      http://www.apache.org/licenses/LICENSE-2.0
#  Unless required by applicable law or agreed to in writing, software
#  distributed under the License is distributed on an "AS IS" BASIS,
#  WITHOUT WARRANTIES OR CONDITIONS OF ANY KIND, either express or implied.
#  See the License for the specific language governing permissions and
#  limitations under the License.
# ============================================================================

from __future__ import absolute_import
from __future__ import print_function
from __future__ import unicode_literals

from collections import namedtuple
import logging
import os

try:
    # Python 2
    unicode  # NOQA
except NameError:  # pragma: nocover
    # Python 3
    unicode = str  # NOQA

import saneyaml

<<<<<<< HEAD
__version__ = '3.3.3'


__about_spec_version__ = '3.1.1'
=======
__version__ = '4.0.0'

__about_spec_version__ = '3.1.4'
>>>>>>> db1103bb

__copyright__ = """
Copyright (c) 2013-2019 nexB Inc. All rights reserved. http://dejacode.org
Licensed under the Apache License, Version 2.0 (the "License");
you may not use this file except in compliance with the License.
You may obtain a copy of the License at
    http://www.apache.org/licenses/LICENSE-2.0
Unless required by applicable law or agreed to in writing, software
distributed under the License is distributed on an "AS IS" BASIS,
WITHOUT WARRANTIES OR CONDITIONS OF ANY KIND, either express or implied.
See the License for the specific language governing permissions and
limitations under the License.
"""


class Error(namedtuple('Error', ['severity', 'message'])):
    """
    An Error data with a severity and message.
    """
    def __new__(self, severity, message):
        if message:
            if isinstance(message, unicode):
                message = self._clean_string(message)
            else:
                message = self._clean_string(unicode(repr(message), encoding='utf-8'))
                message = message.strip('"')

        return super(Error, self).__new__(
            Error, severity, message)

    def __repr__(self, *args, **kwargs):
        sev, msg = self._get_values()
        return 'Error(%(sev)s,  %(msg)s)' % locals()

    def __eq__(self, other):
        return repr(self) == repr(other)

    def _get_values(self):
        sev = severities[self.severity]
        msg = self._clean_string(repr(self.message))
        return sev, msg

    def render(self):
        sev, msg = self._get_values()
        return '%(sev)s: %(msg)s' % locals()

    def to_dict(self, *args, **kwargs):
        """
        Return an ordered dict of self.
        """
        return self._asdict()

    @staticmethod
    def _clean_string(s):
        """
        Return a cleaned string for `s`, stripping eventual "u" prefixes
        from unicode representations.
        """
        if not s:
            return s
        if s.startswith(('u"', "u'")):
            s = s.lstrip('u')
        s = s.replace('[u"', '["')
        s = s.replace("[u'", "['")
        s = s.replace("(u'", "('")
        s = s.replace("(u'", "('")
        s = s.replace("{u'", "{'")
        s = s.replace("{u'", "{'")
        s = s.replace(" u'", " '")
        s = s.replace(" u'", " '")
        s = s.replace("\\\\", "\\")
        return s


# modeled after the logging levels
CRITICAL = 50
ERROR = 40
WARNING = 30
INFO = 20
DEBUG = 10
NOTSET = 0


severities = {
    CRITICAL : 'CRITICAL',
    ERROR : 'ERROR',
    WARNING : 'WARNING',
    INFO : 'INFO',
    DEBUG : 'DEBUG',
    NOTSET : 'NOTSET'
}<|MERGE_RESOLUTION|>--- conflicted
+++ resolved
@@ -31,16 +31,9 @@
 
 import saneyaml
 
-<<<<<<< HEAD
-__version__ = '3.3.3'
-
-
-__about_spec_version__ = '3.1.1'
-=======
 __version__ = '4.0.0'
 
 __about_spec_version__ = '3.1.4'
->>>>>>> db1103bb
 
 __copyright__ = """
 Copyright (c) 2013-2019 nexB Inc. All rights reserved. http://dejacode.org
